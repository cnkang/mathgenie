{
  "name": "mathgenie",
  "version": "0.1.0",
  "private": true,
  "type": "module",
  "dependencies": {
    "@vercel/speed-insights": "^1.0.12",
    "brace-expansion": "^4.0.0",
    "canvas": "^2.11.2",
    "glob": "^11.0.0",
    "jspdf": "^2.5.1",
    "make-dir": "^5.0.0",
    "minimatch": "^10.0.1",
    "react": "^18.3.1",
    "react-dom": "^18.3.1",
    "string-width": "^7.2.0",
    "web-vitals": "^4.2.3",
    "whatwg-url": "^14.0.0"
  },
  "scripts": {
    "dev": "vite",
    "build": "vite build",
    "preview": "vite preview",
    "test": "vitest --run",
    "prepare": "husky",
    "coverage": "vitest --coverage"
  },
  "eslintConfig": {
    "extends": [
      "react-app"
    ]
  },
  "browserslist": {
    "production": [
      ">0.2%",
      "not dead",
      "not op_mini all"
    ],
    "development": [
      "last 1 chrome version",
      "last 1 firefox version",
      "last 1 safari version"
    ]
  },
  "devDependencies": {
<<<<<<< HEAD
    "@babel/cli": "^7.25.7",
    "@babel/core": "^7.25.2",
=======
    "@babel/cli": "^7.25.6",
    "@babel/core": "^7.25.7",
>>>>>>> 460cc237
    "@babel/plugin-transform-runtime": "^7.25.4",
    "@babel/preset-env": "^7.25.4",
    "@babel/preset-react": "^7.24.7",
    "@babel/register": "^7.24.6",
    "@eslint/js": "^9.11.0",
    "@fullhuman/postcss-purgecss": "^6.0.0",
    "@testing-library/dom": "^10.4.0",
    "@testing-library/react": "^16.0.1",
    "@vitejs/plugin-react": "^4.3.1",
    "@vitest/coverage-v8": "^2.1.1",
    "autoprefixer": "^10.4.20",
    "c8": "^10.1.2",
    "cssnano": "^7.0.6",
    "cssnano-preset-advanced": "^7.0.6",
    "eslint": "^9.11.1",
    "eslint-plugin-react": "^7.37.0",
    "globals": "^15.11.0",
    "happy-dom": "^15.7.4",
    "husky": "^9.1.6",
    "identity-obj-proxy": "^3.0.0",
    "lint-staged": "^15.2.10",
    "postcss": "^8.4.47",
    "vite": "^5.4.8",
    "vite-plugin-compression": "^0.5.1",
    "vitest": "^2.1.1"
  },
  "lint-staged": {
    "*.{js,jsx}": [
      "eslint --fix",
      "git add"
    ]
  },
  "resolutions": {
    "rimraf": "^6.0.0",
    "glob": "^11.0.0",
    "npmlog": "^7.0.1",
    "make-dir": "^4.0.0",
    "brace-expansion": "^2.0.1",
    "chalk": "^5.3.0",
    "commander": "^12.1.0",
    "lru-cache": "^11.0.1",
    "decompress-response": "^9.0.0",
    "escape-string-regexp": "^5.0.0",
    "find-cache-dir": "^5.0.0",
    "find-up": "^7.0.0",
    "globals": "^15.9.0",
    "human-signals": "^8.0.0",
    "is-plain-object": "^5.0.0",
    "js-tokens": "^9.0.0",
    "slash": "^ 5.1.0",
    "tr46": "^5.0.0",
    "webidl-conversions": "^7.0.0",
    "whatwg-url": "^12.0.0",
    "@mapbox/node-pre-gyp": "^1.0.11",
    "minimatch": "^10.0.1",
    "string-width": "^4.2.3",
    "tar": "^7.4.3",
    "wrap-ansi-cjs": "^8.0.0",
    "wrap-ansi": "^9.0.0",
    "@types/estree": "^1.0.6"
  },
  "packageManager": "yarn@1.22.22+sha512.a6b2f7906b721bba3d67d4aff083df04dad64c399707841b7acf00f6b133b7ac24255f2652fa22ae3534329dc6180534e98d17432037ff6fd140556e2bb3137e"
}<|MERGE_RESOLUTION|>--- conflicted
+++ resolved
@@ -43,13 +43,8 @@
     ]
   },
   "devDependencies": {
-<<<<<<< HEAD
     "@babel/cli": "^7.25.7",
-    "@babel/core": "^7.25.2",
-=======
-    "@babel/cli": "^7.25.6",
     "@babel/core": "^7.25.7",
->>>>>>> 460cc237
     "@babel/plugin-transform-runtime": "^7.25.4",
     "@babel/preset-env": "^7.25.4",
     "@babel/preset-react": "^7.24.7",

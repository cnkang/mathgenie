import React, { useEffect, useState } from 'react';
import { useProgressBar } from '../hooks/useProgressBar';
import { useTranslation } from '../i18n';
import type { Problem, QuizResult, Settings } from '../types';
import LoadingButton from './LoadingButton';

interface InfoPanelProps {
  problems: Problem[];
  settings: Settings;
  onGenerateProblems?: () => void;
  onDownloadPdf?: () => Promise<void>;
  quizResult?: QuizResult | null;
  onStartQuiz?: () => void;
}

const InfoPanel: React.FC<InfoPanelProps> = ({
  problems,
  settings,
  onGenerateProblems,
  onDownloadPdf,
  quizResult,
  onStartQuiz,
}) => {
  const { t } = useTranslation();
  const [sessionStats, setSessionStats] = useState({
    totalGenerated: 0,
    sessionsCount: 1,
  });

  useEffect(() => {
    if (problems.length > 0) {
      setSessionStats(prev => ({
        totalGenerated: prev.totalGenerated + problems.length,
        sessionsCount: prev.sessionsCount + (problems.length > 0 ? 1 : 0),
      }));
    }
  }, [problems.length]);

  // Calculate statistics
  const calculateStats = () => {
    if (problems.length === 0) {
      return {
        totalProblems: 0,
        averageComplexity: 0,
        operationTypes: 0,
        difficultyLevel: t('infoPanel.difficulty.beginner'),
      };
    }

    const operationTypes = settings.operations.length;
    const numberRange = settings.numRange[1] - settings.numRange[0];
    const averageOperands = (settings.numOperandsRange[0] + settings.numOperandsRange[1]) / 2;

    // Simple difficulty calculation
    const complexity = (numberRange * operationTypes * averageOperands) / 100;

    let difficultyLevel = t('infoPanel.difficulty.beginner');
    if (complexity > 2) {
      difficultyLevel = t('infoPanel.difficulty.intermediate');
    }
    if (complexity > 5) {
      difficultyLevel = t('infoPanel.difficulty.advanced');
    }
    if (complexity > 10) {
      difficultyLevel = t('infoPanel.difficulty.expert');
    }

    return {
      totalProblems: problems.length,
      averageComplexity: Math.round(complexity * 10) / 10,
      operationTypes,
      difficultyLevel,
    };
  };

  const stats = calculateStats();

  const tips = [
    t('infoPanel.tips.items.0'),
    t('infoPanel.tips.items.1'),
    t('infoPanel.tips.items.2'),
    t('infoPanel.tips.items.3'),
    t('infoPanel.tips.items.4'),
  ];

  // Calculate learning progress (based on problem completion)
  const learningProgress = Math.min((sessionStats.totalGenerated / 100) * 100, 100);

  const ProgressBar: React.FC<{ value: number }> = ({ value }) => {
    const { progressBarProps, progressFillProps } = useProgressBar({ value });
    return (
      <div {...progressBarProps}>
        <div {...progressFillProps}></div>
      </div>
    );
  };

  return (
    <div className='info-panel'>
      <h3>
        <span>📊</span>
        {t('infoPanel.title')}
      </h3>

      <div className='stats-grid'>
        <div
          className='stat-card'
          tabIndex={0}
          role='button'
          aria-label={`${t('infoPanel.stats.currentProblems')}: ${stats.totalProblems}`}
        >
          <span className='stat-value'>{stats.totalProblems}</span>
          <div className='stat-label'>{t('infoPanel.stats.currentProblems')}</div>
        </div>

        <div
          className='stat-card'
          tabIndex={0}
          role='button'
          aria-label={`${t('infoPanel.stats.totalGenerated')}: ${sessionStats.totalGenerated}`}
        >
          <span className='stat-value'>{sessionStats.totalGenerated}</span>
          <div className='stat-label'>{t('infoPanel.stats.totalGenerated')}</div>
        </div>

        <div
          className='stat-card'
          tabIndex={0}
          role='button'
          aria-label={`${t('infoPanel.stats.difficultyLevel')}: ${stats.difficultyLevel}`}
        >
          <span className='stat-value'>{stats.difficultyLevel}</span>
          <div className='stat-label'>{t('infoPanel.stats.difficultyLevel')}</div>
        </div>

        <div
          className='stat-card'
          tabIndex={0}
          role='button'
          aria-label={`${t('infoPanel.stats.operationTypes')}: ${stats.operationTypes}`}
        >
          <span className='stat-value'>{stats.operationTypes}</span>
          <div className='stat-label'>{t('infoPanel.stats.operationTypes')}</div>
        </div>
      </div>

      <div className='progress-section'>
        <h4>🎯 {t('infoPanel.progress.title')}</h4>
        <ProgressBar value={learningProgress} />
        <div className='progress-text'>
          {t('infoPanel.progress.completed', { percent: Math.round(learningProgress) })}
        </div>
      </div>

      <div className='tips-section'>
        <h4>⚡ {t('infoPanel.quickActions.title')}</h4>
        <div className='quick-actions-grid'>
          <button className='quick-action-card' onClick={onGenerateProblems}>
            <div className='quick-action-content'>
              <div className='quick-action-icon'>🔄</div>
              <div className='quick-action-text'>
                <span className='quick-action-label'>{t('infoPanel.quickActions.regenerate')}</span>
              </div>
            </div>
          </button>
          <LoadingButton
            className='quick-action-card'
<<<<<<< HEAD
            onClick={() => {
              onDownloadPdf?.();
=======
            onClick={async () => {
              if (onDownloadPdf) {
                await onDownloadPdf();
              }
>>>>>>> d7ea845b
            }}
            disabled={problems.length === 0}
            loadingContent={
              <div className='quick-action-content'>
                <div className='quick-action-icon'>📄</div>
                <div className='quick-action-text'>
                  <div
                    className='loading-spinner'
                    aria-live='polite'
                    aria-label={t('messages.loading')}
                  ></div>
                </div>
              </div>
            }
          >
            <div className='quick-action-content'>
              <div className='quick-action-icon'>📄</div>
              <div className='quick-action-text'>
                <span className='quick-action-label'>
                  {t('infoPanel.quickActions.downloadPdf')}
                </span>
              </div>
            </div>
          </LoadingButton>
          <button
            className='quick-action-card'
            onClick={onStartQuiz}
            disabled={problems.length === 0}
          >
            <div className='quick-action-content'>
              <div className='quick-action-icon'>🎯</div>
              <div className='quick-action-text'>
                <span className='quick-action-label'>{t('infoPanel.quickActions.startQuiz')}</span>
              </div>
            </div>
          </button>
          <button
            className='quick-action-card'
            onClick={() => {
              const element = document.querySelector('.problems-grid');
              if (element) {
                element.scrollIntoView({ behavior: 'smooth' });
              }
            }}
          >
            <div className='quick-action-content'>
              <div className='quick-action-icon'>📝</div>
              <div className='quick-action-text'>
                <span className='quick-action-label'>
                  {t('infoPanel.quickActions.jumpToProblems')}
                </span>
              </div>
            </div>
          </button>
        </div>
      </div>

      {quizResult && (
        <div className='tips-section'>
          <h4>🏆 {t('infoPanel.recentResults.title')}</h4>
          <div className='quiz-result-summary'>
            <div className='result-item'>
              <span className='result-label'>
                {t('infoPanel.recentResults.score', { score: quizResult.score })}
              </span>
            </div>
            <div className='result-item'>
              <span className='result-label'>{t('infoPanel.recentResults.grade')}</span>
              <span className='result-value'>{quizResult.grade}</span>
            </div>
            <div className='result-item'>
              <span className='result-label'>{t('infoPanel.recentResults.accuracy')}</span>
              <span className='result-value'>
                {Math.round((quizResult.correctAnswers / quizResult.totalProblems) * 100)}%
              </span>
            </div>
          </div>
        </div>
      )}

      <div className='tips-section'>
        <h4>💡 {t('infoPanel.tips.title')}</h4>
        <ul className='tips-list'>
          {tips.slice(0, 3).map((tip, index) => (
            <li key={index}>{tip}</li>
          ))}
        </ul>
      </div>

      <div className='tips-section'>
        <h4>⚙️ {t('infoPanel.currentConfig.title')}</h4>
        <ul className='tips-list'>
          <li>
            {t('infoPanel.currentConfig.operations', {
              operations: settings.operations.join(', '),
            })}
          </li>
          <li>
            {t('infoPanel.currentConfig.numbers', {
              min: settings.numRange[0],
              max: settings.numRange[1],
            })}
          </li>
          <li>
            {t('infoPanel.currentConfig.results', {
              min: settings.resultRange[0],
              max: settings.resultRange[1],
            })}
          </li>
          <li>
            {t('infoPanel.currentConfig.operands', {
              min: settings.numOperandsRange[0],
              max: settings.numOperandsRange[1],
            })}
          </li>
        </ul>
      </div>
    </div>
  );
};

export default InfoPanel;<|MERGE_RESOLUTION|>--- conflicted
+++ resolved
@@ -165,15 +165,10 @@
           </button>
           <LoadingButton
             className='quick-action-card'
-<<<<<<< HEAD
-            onClick={() => {
-              onDownloadPdf?.();
-=======
             onClick={async () => {
               if (onDownloadPdf) {
                 await onDownloadPdf();
               }
->>>>>>> d7ea845b
             }}
             disabled={problems.length === 0}
             loadingContent={
